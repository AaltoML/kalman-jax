--- conflicted
+++ resolved
@@ -79,12 +79,8 @@
         residual = y - likelihood_expectation  # residual, yₙ-E[yₙ|fₙ]
         sigma = Jr * var_obs * Jr + self.power * Jf * var_cav * Jf
         site_var = (Jf * (Jr * var_obs * Jr) ** -1 * Jf) ** -1
-<<<<<<< HEAD
-        site_mean = m + (site_var + var_cav) * Jf * sigma**-1 * residual
-
-=======
         site_mean = m + (site_var + self.power * var_cav) * Jf * sigma**-1 * residual
->>>>>>> ff1774cd
+
         # now compute the marginal likelihood approx.
         chol_sigma = cholesky(sigma, lower=True)
         log_marg_lik = -1 * (
@@ -113,16 +109,10 @@
         var_obs = 1.0  # observation noise scale is w.l.o.g. 1
         likelihood_expectation, _ = likelihood.conditional_moments(m, hyp)
         residual = y - likelihood_expectation  # residual, yₙ-E[yₙ|fₙ]
-<<<<<<< HEAD
         sigma = Jr * var_obs * Jr + Jf * v * Jf
         site_var = (Jf * (Jr * var_obs * Jr) ** -1 * Jf) ** -1
         site_mean = m + (site_var + v) * Jf * sigma**-1 * residual
 
-=======
-        sigma = Jr * var_obs * Jr  # + Jf * v * Jf
-        site_var = (Jf * sigma ** -1 * Jf) ** -1
-        site_mean = m + (site_var + v) * Jf * (sigma + Jf * v * Jf) ** -1 * residual
->>>>>>> ff1774cd
         # now compute the marginal likelihood approx.
         chol_sigma = cholesky(sigma, lower=True)
 
