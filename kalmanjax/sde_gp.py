import jax.numpy as np
from jax.ops import index, index_update, index_add
from jax.experimental import loops
from jax import value_and_grad, jit, partial, random, vmap
<<<<<<< HEAD
from kalmanjax.utils import softplus, softplus_list, sample_gaussian_noise, solve, input_admin
from kalmanjax.approximate_inference import EP
=======
from utils import softplus, softplus_list, sample_gaussian_noise, solve, input_admin, test_input_admin
from approximate_inference import EP
>>>>>>> e87ee74d
from jax.config import config
config.update("jax_enable_x64", True)
pi = 3.141592653589793


class SDEGP(object):
    """
    The stochastic differential equation (SDE) form of a Gaussian process (GP) model.
    Implements methods for inference and learning in models with GP priors of the form
        f(t) ~ GP(0,k(t,t'))
    using state space methods, i.e. Kalman filtering and smoothing.
    Constructs a linear time-invariant (LTI) stochastic differential equation (SDE) of the following form:
        dx(t)/dt = F x(t) + L w(t)
              yₙ ~ p(yₙ | f(tₙ)=H x(tₙ))
    where w(t) is a white noise process and where the state x(t) is Gaussian distributed with initial
    state distribution x(t)~𝓝(0,Pinf).
    Currently implemented inference methods:
        - Power expectation propagation (PEP)
        - Statistically Linearised EP (SLEP / UEP / GHEP / PL)
        - Classical Kalman smoothers (EKS / UKS / GHKS)
        - Variational Inference - with natural gradients (VI)
    """
    def __init__(self, prior, likelihood, t, y, r=None, approx_inf=None):
        """
        :param prior: the model prior p(f)=GP(0,k(.,.)) object which constructs the required state space model matrices
        :param likelihood: the likelihood model object which performs parameter updates and evaluates p(y|f)
        :param t: training inputs
        :param y: training data / observations
        :param r: training spatial points
        :param approx_inf: the approximate inference algorithm for computing the sites (EP, VI, UKS, ...)
        """
        (self.t, self.y, self.r, self.dt,
         ) = input_admin(t, y, r)
        self.prior = prior
        self.likelihood = likelihood
        # construct the state space model:
        print('building SDE-GP with', self.prior.name, 'prior and', self.likelihood.name, 'likelihood ...')
        self.F, self.L, self.Qc, self.H, self.Pinf = self.prior.kernel_to_state_space()
        self.state_dim = self.F.shape[0]
        H = self.prior.measurement_model(self.r[0])
        self.func_dim = H.shape[0]
        self.minf = np.zeros([self.state_dim, 1])  # stationary state mean
        self.sites = EP() if approx_inf is None else approx_inf
        print('inference method is', self.sites.name)

    def predict(self, t=None, r=None, site_params=None, sampling=False):
        """
        Calculate posterior predictive distribution p(f*|f,y) by filtering and smoothing across the
        training & test locations.
        This function is also used during posterior sampling to smooth the auxillary data sampled from the prior.
        The output shapes depend on return_full
        :param t: test time steps [M, 1]
        :param r: spatial test locations [M, R]
        :param site_params: the sites computed during a previous inference proceedure [2, M, obs_dim]
        :param sampling: notify whether we are doing posterior sampling
        :return:
            predict_mean: the posterior predictive mean [M, state_dim] or [M, obs_dim]
            predict_cov: the posterior predictive (co)variance [M, M, state_dim] or [M, obs_dim]
            site_params: the site parameters. If none are provided then new sites are computed [2, M, obs_dim]
        """
        if t is None:
            t, y, r = self.t, self.y, self.r
        (t, y, r, r_test, dt,
         train_id, test_id, mask
         ) = test_input_admin(self.t, self.y, self.r, t, None, r)
        return_full = r_test.shape[1] != r.shape[1]  # are spatial test locations different size to training locations?
        posterior_mean, posterior_cov, site_params = self.predict_everywhere(y, r, dt, train_id, mask, site_params,
                                                                             sampling, return_full)
        # only return the posterior at the test locations
        predict_mean, predict_cov = posterior_mean[test_id], posterior_cov[test_id]
        # in the spatial model, the train and test points may be of different size. This deals with that situation:
        if return_full:
            measure_func = vmap(
                self.compute_measurement, (0, 0, 0, None)
            )
            predict_mean, predict_cov = measure_func(r_test, predict_mean, predict_cov, softplus_list(self.prior.hyp))
        return np.squeeze(predict_mean), np.squeeze(predict_cov)

    def predict_everywhere(self, y, r, dt, train_id, mask, site_params=None, sampling=False, return_full=False):
        """
        run the filter and smoother across both train and test locations to obtain the posterior everywhere
        """
        params = [self.prior.hyp.copy(), self.likelihood.hyp.copy()]
        site_params = self.sites.site_params if site_params is None else site_params
        if site_params is not None and not sampling:
            # construct a vector of site parameters that is the full size of the test data
            # test site parameters are 𝓝(0,∞), and will not be used
            site_mean = np.zeros([dt.shape[0], self.func_dim, 1])
            site_cov = 1e5 * np.tile(np.eye(self.func_dim), (dt.shape[0], 1, 1))
            # replace parameters at training locations with the supplied sites
            site_mean = index_add(site_mean, index[train_id], site_params[0])
            site_cov = index_update(site_cov, index[train_id], site_params[1])
            site_params = (site_mean, site_cov)
        _, (filter_mean, filter_cov, site_params) = self.kalman_filter(y, dt, params, True, mask, site_params, r)
        _, posterior_mean, posterior_cov = self.rauch_tung_striebel_smoother(params, filter_mean, filter_cov, dt,
                                                                             True, return_full, None, None, r)
        return posterior_mean, posterior_cov, site_params

    @partial(jit, static_argnums=0)
    def compute_measurement(self, r, mean, cov, hyp_prior):
        H = self.prior.measurement_model(r, hyp_prior)
        return H @ mean, H @ cov @ H.T

    def negative_log_predictive_density(self, t=None, y=None, r=None):
        """
        Compute the (normalised) negative log predictive density (NLPD) of the test data yₙ*:
            NLPD = - ∑ₙ log ∫ p(yₙ*|fₙ*) 𝓝(fₙ*|mₙ*,vₙ*) dfₙ*
        where fₙ* is the function value at the test location.
        The above can be computed using the EP moment matching method, which we vectorise using vmap.
        :param t: test time steps [M, 1]
        :param y: test observations [M, 1]
        :param r: test spatial locations [M, R]
        :return:
            NLPD: the negative log predictive density for the test data
        """
        if t is None:
            t, y, r = self.t, self.y, self.r
        (t, y, r, r_test, dt,
         train_id, test_id, mask
         ) = test_input_admin(self.t, self.y, self.r, t, y, r)
        return_full = r_test.shape[1] != r.shape[1]  # are spatial test locations different size to training locations?
        # run the filter and smooth across both train and test points
        posterior_mean, posterior_cov, _ = self.predict_everywhere(y, r, dt, train_id, mask,
                                                                   sampling=False, return_full=return_full)
        test_mean, test_cov = posterior_mean[test_id], posterior_cov[test_id]
        hyp_prior, hyp_lik = softplus_list(self.prior.hyp), softplus(self.likelihood.hyp)
        if return_full:
            measure_func = vmap(
                self.compute_measurement, (0, 0, 0, None)
            )
            test_mean, test_cov = measure_func(r_test, test_mean, test_cov, hyp_prior)
        # vectorise the EP moment matching method
        lpd_func = vmap(
            self.likelihood.moment_match, (0, 0, 0, None, None, None)
        )
        log_predictive_density, _, _ = lpd_func(y[test_id], test_mean, test_cov, hyp_lik, 1, None)
        return -np.mean(log_predictive_density)  # mean = normalised sum

    def neg_log_marg_lik(self, params=None):
        """
        Calculates the negative log-marginal likelihood and its gradients by running
        the Kalman filter across training locations.
        :param params: the model parameters. If not supplied then defaults to the model's
                       assigned parameters [num_params]
        :return:
            neg_log_marg_lik: the negative log-marginal likelihood -log p(y), i.e. the energy [scalar]
            dlZ: the derivative of the energy w.r.t. the model parameters [num_params]
        """
        if params is None:
            # fetch the model parameters from the prior and the likelihood
            params = [self.prior.hyp.copy(), self.likelihood.hyp.copy()]
        neg_log_marg_lik, dlZ = value_and_grad(self.kalman_filter, argnums=2)(self.y, self.dt,
                                                                              params, False, None,
                                                                              self.sites.site_params, self.r)
        return neg_log_marg_lik, dlZ

    def run(self, params=None):
        """
        A single parameter update step - to be fed to a gradient-based optimiser.
         - we first compute the marginal likelihood and its gradient w.r.t. the hyperparameters via filtering
         - then update the site parameters via smoothing (site mean and variance)
        :param params: the model parameters. If not supplied then defaults to the model's
                       assigned parameters [num_params]
        :return:
            neg_log_marg_lik: the negative log-marginal likelihood -log p(y), i.e. the energy [scalar]
            dlZ: the derivative of the energy w.r.t. the model parameters [num_params]
        """
        if params is None:
            # fetch the model parameters from the prior and the likelihood
            params = [self.prior.hyp.copy(), self.likelihood.hyp.copy()]
        # run the forward filter to calculate the filtering distribution and compute the negative
        # log-marginal likelihood and its gradient in order to update the hyperparameters
        (neg_log_marg_lik, aux), dlZ = value_and_grad(self.kalman_filter,
                                                      argnums=2, has_aux=True)(self.y, self.dt, params,
                                                                               True, None, self.sites.site_params,
                                                                               self.r)
        filter_mean, filter_cov, self.sites.site_params = aux
        # run the smoother and update the sites
        self.sites.site_params = self.rauch_tung_striebel_smoother(params, filter_mean, filter_cov, self.dt,
                                                                   False, False, self.y,
                                                                   self.sites.site_params, self.r)
        return neg_log_marg_lik, dlZ

    def run_two_stage(self, params=None):
        """
        Note: This 2-stage version has been replaced by the more elegant implementation above, however we
        keep this method because it is more accurate, and faster in practice for small datasets.
        A single parameter update step - to be fed to a gradient-based optimiser.
         - we first update the site parameters (site mean and variance)
         - then compute the marginal lilelihood and its gradient w.r.t. the hyperparameters
        :param params: the model parameters. If not supplied then defaults to the model's
                       assigned parameters [num_params]
        :return:
            neg_log_marg_lik: the negative log-marginal likelihood -log p(y), i.e. the energy [scalar]
            dlZ: the derivative of the energy w.r.t. the model parameters [num_params]
        """
        if params is None:
            # fetch the model parameters from the prior and the likelihood
            params = [self.prior.hyp.copy(), self.likelihood.hyp.copy()]
        # run the forward filter to calculate the filtering distribution
        # if self.sites.site_params=None then the filter initialises the sites too
        _, (filter_mean, filter_cov, self.sites.site_params) = self.kalman_filter(self.y, self.dt, params,
                                                                                  True, None, self.sites.site_params,
                                                                                  self.r)
        # run the smoother and update the sites
        self.sites.site_params = self.rauch_tung_striebel_smoother(params, filter_mean, filter_cov, self.dt,
                                                                   False, False, self.y,
                                                                   self.sites.site_params, self.r)
        # compute the negative log-marginal likelihood and its gradient in order to update the hyperparameters
        neg_log_marg_lik, dlZ = value_and_grad(self.kalman_filter, argnums=2)(self.y, self.dt, params,
                                                                              False, None, self.sites.site_params,
                                                                              self.r)
        return neg_log_marg_lik, dlZ

    def update_model(self, theta_prior=None):
        """
        Re-construct the SDE-GP model with latest parameters.
        :param theta_prior: the hyperparameters of the GP prior
        return:
            computes the model matrices F, L, Qc, H, Pinf. See the prior class for details
        """
        self.F, self.L, self.Qc, self.H, self.Pinf = self.prior.kernel_to_state_space(hyperparams=theta_prior)

    @partial(jit, static_argnums=(0, 4))
    def kalman_filter(self, y, dt, params, store=False, mask=None, site_params=None, r=None):
        """
        Run the Kalman filter to get p(fₙ|y₁,...,yₙ).
        The Kalman update step invloves some control flow to work out whether we are
            i) initialising the sites
            ii) using supplied sites
            iii) performing a Gaussian update with fixed parameters (e.g. in posterior sampling or ELBO calc.)
        If store is True then we compute and return the intermediate filtering distributions
        p(fₙ|y₁,...,yₙ) and sites sₙ(fₙ), otherwise we do not store the intermediates and simply
        return the energy / negative log-marginal likelihood, -log p(y).
        :param y: observed data [N, obs_dim]
        :param dt: step sizes Δtₙ = tₙ - tₙ₋₁ [N, 1]
        :param params: the model parameters, i.e the hyperparameters of the prior & likelihood
        :param store: flag to notify whether to store the intermediates
        :param mask: boolean array signifying which elements of y are observed [N, obs_dim]
        :param site_params: the Gaussian approximate likelihoods [2, N, obs_dim]
        :param r: spatial input locations
        :return:
            if store is True:
                neg_log_marg_lik: the filter energy, i.e. negative log-marginal likelihood -log p(y),
                                  used for hyperparameter optimisation (learning) [scalar]
                filtered_mean: intermediate filtering means [N, state_dim, 1]
                filtered_cov: intermediate filtering covariances [N, state_dim, state_dim]
                site_mean: mean of the approximate likelihood sₙ(fₙ) [N, obs_dim]
                site_cov: variance of the approximate likelihood sₙ(fₙ) [N, obs_dim]
            otherwise:
                neg_log_marg_lik: the filter energy, i.e. negative log-marginal likelihood -log p(y),
                                  used for hyperparameter optimisation (learning) [scalar]
        """
        theta_prior, theta_lik = softplus_list(params[0]), softplus(params[1])
        self.update_model(theta_prior)  # all model components that are not static must be computed inside the function
        N = dt.shape[0]
        with loops.Scope() as s:
            s.neg_log_marg_lik = 0.0  # negative log-marginal likelihood
            s.m, s.P = self.minf, self.Pinf
            if store:
                s.filtered_mean = np.zeros([N, self.state_dim, 1])
                s.filtered_cov = np.zeros([N, self.state_dim, self.state_dim])
                s.site_mean = np.zeros([N, self.func_dim, 1])
                s.site_cov = np.zeros([N, self.func_dim, self.func_dim])
            for n in s.range(N):
                y_n = y[n][..., np.newaxis]
                # -- KALMAN PREDICT --
                #  mₙ⁻ = Aₙ mₙ₋₁
                #  Pₙ⁻ = Aₙ Pₙ₋₁ Aₙ' + Qₙ, where Qₙ = Pinf - Aₙ Pinf Aₙ'
                A = self.prior.state_transition(dt[n], theta_prior)
                m_ = A @ s.m
                P_ = A @ (s.P - self.Pinf) @ A.T + self.Pinf
                # --- KALMAN UPDATE ---
                # Given previous predicted mean mₙ⁻ and cov Pₙ⁻, incorporate yₙ to get filtered mean mₙ &
                # cov Pₙ and compute the marginal likelihood p(yₙ|y₁,...,yₙ₋₁)
                H = self.prior.measurement_model(r[n], theta_prior)
                predict_mean = H @ m_
                predict_cov = H @ P_ @ H.T
                if mask is not None:  # note: this is a bit redundant but may come in handy in multi-output problems
                    y_n = np.where(mask[n][..., np.newaxis], predict_mean[:y_n.shape[0]], y_n)  # fill in masked obs with expectation
                log_lik_n, site_mean, site_cov = self.sites.update(self.likelihood, y_n, predict_mean, predict_cov,
                                                                   theta_lik, None)
                if site_params is not None:  # use supplied site parameters to perform the update
                    site_mean, site_cov = site_params[0][n], site_params[1][n]
                # modified Kalman update (see Nickish et. al. ICML 2018 or Wilkinson et. al. ICML 2019):
                S = predict_cov + site_cov
                HP = H @ P_
                K = solve(S, HP).T  # PH'(S^-1)
                s.m = m_ + K @ (site_mean - predict_mean)
                s.P = P_ - K @ HP
                if mask is not None:  # note: this is a bit redundant but may come in handy in multi-output problems
                    s.m = np.where(np.any(mask[n]), m_, s.m)
                    s.P = np.where(np.any(mask[n]), P_, s.P)
                    log_lik_n = np.where(mask[n][..., 0], np.zeros_like(log_lik_n), log_lik_n)
                s.neg_log_marg_lik -= np.sum(log_lik_n)
                if store:
                    s.filtered_mean = index_add(s.filtered_mean, index[n, ...], s.m)
                    s.filtered_cov = index_add(s.filtered_cov, index[n, ...], s.P)
                    s.site_mean = index_add(s.site_mean, index[n, ...], site_mean)
                    s.site_cov = index_add(s.site_cov, index[n, ...], site_cov)
        if store:
            return s.neg_log_marg_lik, (s.filtered_mean, s.filtered_cov, (s.site_mean, s.site_cov))
        return s.neg_log_marg_lik

    @partial(jit, static_argnums=(0, 5, 6))
    def rauch_tung_striebel_smoother(self, params, m_filtered, P_filtered, dt, store=False, return_full=False,
                                     y=None, site_params=None, r=None):
        """
        Run the RTS smoother to get p(fₙ|y₁,...,y_N),
        i.e. compute p(f)𝚷ₙsₙ(fₙ) where sₙ(fₙ) are the sites (approx. likelihoods).
        If sites are provided, then it is assumed they are to be updated, which is done by
        calling the site-specific update() method.
        :param params: the model parameters, i.e the hyperparameters of the prior & likelihood
        :param m_filtered: the intermediate distribution means computed during filtering [N, state_dim, 1]
        :param P_filtered: the intermediate distribution covariances computed during filtering [N, state_dim, state_dim]
        :param dt: step sizes Δtₙ = tₙ - tₙ₋₁ [N, 1]
        :param store: a flag determining whether to store and return state mean and covariance
        :param return_full: a flag determining whether to return the full state distribution or just the function(s)
        :param y: observed data [N, obs_dim]
        :param site_params: the Gaussian approximate likelihoods [2, N, obs_dim]
        :param r: spatial input locations
        :return:
            var_exp: the sum of the variational expectations [scalar]
            smoothed_mean: the posterior marginal means [N, obs_dim]
            smoothed_var: the posterior marginal variances [N, obs_dim]
            site_params: the updated sites [2, N, obs_dim]
        """
        theta_prior, theta_lik = softplus_list(params[0]), softplus(params[1])
        self.update_model(theta_prior)  # all model components that are not static must be computed inside the function
        N = dt.shape[0]
        dt = np.concatenate([dt[1:], np.array([0.0])], axis=0)
        with loops.Scope() as s:
            s.m, s.P = m_filtered[-1, ...], P_filtered[-1, ...]
            if return_full:
                s.smoothed_mean = np.zeros([N, self.state_dim, 1])
                s.smoothed_cov = np.zeros([N, self.state_dim, self.state_dim])
            else:
                s.smoothed_mean = np.zeros([N, self.func_dim, 1])
                s.smoothed_cov = np.zeros([N, self.func_dim, self.func_dim])
            if site_params is not None:
                s.site_mean = np.zeros([N, self.func_dim, 1])
                s.site_var = np.zeros([N, self.func_dim, self.func_dim])
            for n in s.range(N-1, -1, -1):
                # --- First compute the smoothing distribution: ---
                A = self.prior.state_transition(dt[n], theta_prior)  # closed form integration of transition matrix
                m_predicted = A @ m_filtered[n, ...]
                tmp_gain_cov = A @ P_filtered[n, ...]
                P_predicted = A @ (P_filtered[n, ...] - self.Pinf) @ A.T + self.Pinf
                # backward Kalman gain:
                # G = F * A' * P^{-1}
                # since both F(iltered) and P(redictive) are cov matrices, thus self-adjoint, we can take the transpose:
                #   = (P^{-1} * A * F)'
                G_transpose = solve(P_predicted, tmp_gain_cov)  # (P^-1)AF
                s.m = m_filtered[n, ...] + G_transpose.T @ (s.m - m_predicted)
                s.P = P_filtered[n, ...] + G_transpose.T @ (s.P - P_predicted) @ G_transpose
                H = self.prior.measurement_model(r[n], theta_prior)
                if store:
                    if return_full:
                        s.smoothed_mean = index_add(s.smoothed_mean, index[n, ...], s.m)
                        s.smoothed_cov = index_add(s.smoothed_cov, index[n, ...], s.P)
                    else:
                        s.smoothed_mean = index_add(s.smoothed_mean, index[n, ...], H @ s.m)
                        s.smoothed_cov = index_add(s.smoothed_cov, index[n, ...], H @ s.P @ H.T)
                # --- Now update the site parameters: ---
                if site_params is not None:
                    # extract mean and var from state:
                    post_mean, post_cov = H @ s.m, H @ s.P @ H.T
                    # calculate the new sites
                    _, site_mu, site_cov = self.sites.update(self.likelihood, y[n][..., np.newaxis],
                                                             post_mean, post_cov, theta_lik,
                                                             (site_params[0][n], site_params[1][n]))
                    s.site_mean = index_add(s.site_mean, index[n, ...], site_mu)
                    s.site_var = index_add(s.site_var, index[n, ...], site_cov)
        if site_params is not None:
            site_params = (s.site_mean, s.site_var)
        if store:
            return site_params, s.smoothed_mean, s.smoothed_cov
        return site_params

    def prior_sample(self, num_samps, t=None):
        """
        Sample from the model prior f~N(0,K) multiple times using a nested loop.
        :param num_samps: the number of samples to draw [scalar]
        :param t: the input locations at which to sample (defaults to train+test set) [N_samp, 1]
        :return:
            f_sample: the prior samples [S, N_samp]
        """
        self.update_model(softplus_list(self.prior.hyp))
        if t is None:
            t = self.t
        else:
            x_ind = np.argsort(t[:, 0])
            t = t[x_ind]
        dt = np.concatenate([np.array([0.0]), np.diff(t[:, 0])])
        N = dt.shape[0]
        with loops.Scope() as s:
            s.f_sample = np.zeros([N, self.func_dim, num_samps])
            s.m = np.linalg.cholesky(self.Pinf) @ random.normal(random.PRNGKey(99), shape=[self.state_dim, 1])
            for i in s.range(num_samps):
                s.m = np.linalg.cholesky(self.Pinf) @ random.normal(random.PRNGKey(i), shape=[self.state_dim, 1])
                for k in s.range(N):
                    A = self.prior.state_transition(dt[k], self.prior.hyp)  # transition and noise process matrices
                    Q = self.Pinf - A @ self.Pinf @ A.T
                    C = np.linalg.cholesky(Q + 1e-6 * np.eye(self.state_dim))  # <--- can be a bit unstable
                    # we need to provide a different PRNG seed every time:
                    s.m = A @ s.m + C @ random.normal(random.PRNGKey(i*k+k), shape=[self.state_dim, 1])
                    H = self.prior.measurement_model(t[k, 1:], softplus_list(self.prior.hyp))
                    f = (H @ s.m).T
                    s.f_sample = index_add(s.f_sample, index[k, ..., i], np.squeeze(f))
        return s.f_sample

    def posterior_sample(self, num_samps, t=None, r=None):
        """
        Sample from the posterior at the test locations.
        Posterior sampling works by smoothing samples from the prior using the approximate Gaussian likelihood
        model given by the sites computed during inference in the true model:
         - compute the approximate likelihood terms, sites (𝓝(f|μ*,σ²*))
         - draw samples (f*) from the prior
         - add Gaussian noise to the prior samples using auxillary model p(y*|f*) = 𝓝(y*|f*,σ²*)
         - smooth the samples by computing the posterior p(f*|y*), i.e. the posterior samples
        See Arnaud Doucet's note "A Note on Efficient Conditional Simulation of Gaussian Distributions" for details.
        :param num_samps: the number of samples to draw [scalar]
        :param t: test time steps [N_test, 1]
        :param r: test spatial locations [N_test, R]  # TODO spatio-temporal sampling not implemented
        :return:
            the posterior samples [N_test, num_samps]
        """
        if t is None:
            t, r = self.t, self.r
        (t_all, y_all, r_all, r_test, dt_all,
         train_id, test_id, mask
         ) = test_input_admin(self.t, self.y, self.r, t, None, r)
        post_mean, _, (site_mean, site_cov) = self.predict_everywhere(y_all, r_all, dt_all, train_id, mask)
        prior_samp = self.prior_sample(num_samps, t=t_all)
        prior_samp_y = sample_gaussian_noise(prior_samp, site_cov)
        with loops.Scope() as ss:
            ss.smoothed_sample = np.zeros(prior_samp_y.shape)
            for i in ss.range(num_samps):
                smoothed_sample_i, _, _ = self.predict_everywhere(np.zeros_like(prior_samp_y[..., i]), r_all, dt_all,
                                                                  train_id, mask,
                                                                  (prior_samp_y[..., i], site_cov),
                                                                  sampling=True)
                ss.smoothed_sample = index_add(ss.smoothed_sample, index[..., i], smoothed_sample_i[..., 0])
        return np.squeeze(prior_samp - ss.smoothed_sample + post_mean)[test_id]<|MERGE_RESOLUTION|>--- conflicted
+++ resolved
@@ -2,13 +2,8 @@
 from jax.ops import index, index_update, index_add
 from jax.experimental import loops
 from jax import value_and_grad, jit, partial, random, vmap
-<<<<<<< HEAD
-from kalmanjax.utils import softplus, softplus_list, sample_gaussian_noise, solve, input_admin
-from kalmanjax.approximate_inference import EP
-=======
 from utils import softplus, softplus_list, sample_gaussian_noise, solve, input_admin, test_input_admin
 from approximate_inference import EP
->>>>>>> e87ee74d
 from jax.config import config
 config.update("jax_enable_x64", True)
 pi = 3.141592653589793
